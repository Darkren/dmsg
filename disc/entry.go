package disc

import (
	"encoding/json"
	"errors"
	"fmt"
	"net/url"
	"strings"
	"time"

	"github.com/SkycoinProject/dmsg/cipher"
)

const currentVersion = "0.0.1"

var (
	// ErrKeyNotFound occurs in case when entry of public key is not found
	ErrKeyNotFound = errors.New("entry of public key is not found")
	// ErrNoAvailableServers occurs when dmsg client cannot find any delegated servers available for the given remote.
	ErrNoAvailableServers = errors.New("no delegated dmsg servers available for remote")
	// ErrUnexpected occurs in case when something unexpected happened
	ErrUnexpected = errors.New("something unexpected happened")
	// ErrUnauthorized occurs in case of invalid signature
	ErrUnauthorized = errors.New("invalid signature")
	// ErrBadInput occurs in case of bad input
	ErrBadInput = errors.New("error bad input")
	// ErrValidationNonZeroSequence occurs in case when new entry has non-zero sequence
	ErrValidationNonZeroSequence = NewEntryValidationError("new entry has non-zero sequence")
	// ErrValidationNilEphemerals occurs in case when entry of client instance has nil ephemeral keys
	ErrValidationNilEphemerals = NewEntryValidationError("entry of client instance has nil ephemeral keys")
	// ErrValidationNilKeys occurs in case when entry Keys is nil
	ErrValidationNilKeys = NewEntryValidationError("entry Keys is nil")
	// ErrValidationNonNilEphemerals occurs in case when entry of server instance has non nil Keys.Ephemerals field
	ErrValidationNonNilEphemerals = NewEntryValidationError("entry of server instance has non nil Keys.Ephemerals field")
	// ErrValidationNoSignature occurs in case when entry has no signature
	ErrValidationNoSignature = NewEntryValidationError("entry has no signature")
	// ErrValidationNoVersion occurs in case when entry has no version
	ErrValidationNoVersion = NewEntryValidationError("entry has no version")
	// ErrValidationNoClientOrServer occurs in case when entry has neither client or server field
	ErrValidationNoClientOrServer = NewEntryValidationError("entry has neither client or server field")
	// ErrValidationWrongSequence occurs in case when sequence field of new entry is not sequence of old entry + 1
	ErrValidationWrongSequence = NewEntryValidationError("sequence field of new entry is not sequence of old entry + 1")
	// ErrValidationWrongTime occurs in case when previous entry timestamp is not set before current entry timestamp
	ErrValidationWrongTime = NewEntryValidationError("previous entry timestamp is not set before current entry timestamp")
	// ErrValidationServerAddress occurs in case when client want to advertise wrong Server address
	ErrValidationServerAddress = NewEntryValidationError("advertising localhost listening address is not allowed in production mode")

	errReverseMap = map[string]error{
		ErrKeyNotFound.Error():                ErrKeyNotFound,
		ErrNoAvailableServers.Error():         ErrNoAvailableServers,
		ErrUnexpected.Error():                 ErrUnexpected,
		ErrUnauthorized.Error():               ErrUnauthorized,
		ErrBadInput.Error():                   ErrBadInput,
		ErrValidationNonZeroSequence.Error():  ErrValidationNonZeroSequence,
		ErrValidationNilEphemerals.Error():    ErrValidationNilEphemerals,
		ErrValidationNilKeys.Error():          ErrValidationNilKeys,
		ErrValidationNonNilEphemerals.Error(): ErrValidationNonNilEphemerals,
		ErrValidationNoSignature.Error():      ErrValidationNoSignature,
		ErrValidationNoVersion.Error():        ErrValidationNoVersion,
		ErrValidationNoClientOrServer.Error(): ErrValidationNoClientOrServer,
		ErrValidationWrongSequence.Error():    ErrValidationWrongSequence,
		ErrValidationWrongTime.Error():        ErrValidationWrongTime,
	}
)

func errFromString(s string) error {
	err, ok := errReverseMap[s]
	if !ok {
		return ErrUnexpected
	}
	return err
}

// EntryValidationError represents transient error caused by invalid
// data in Entry
type EntryValidationError struct {
	Cause string
}

// NewEntryValidationError constructs a new validation error.
func NewEntryValidationError(cause string) error {
	return EntryValidationError{cause}
}

func (e EntryValidationError) Error() string {
	return fmt.Sprintf("entry validation error: %s", e.Cause)
}

// Entry represents a Dmsg Node's entry in the Discovery database.
type Entry struct {
	// The data structure's version.
	Version string `json:"version"`

	// An Entry of a given public key may need to iterate. This is the iteration sequence.
	Sequence uint64 `json:"sequence"`

	// Timestamp of the current iteration.
	Timestamp int64 `json:"timestamp"`

	// Static public key of an instance.
	Static cipher.PubKey `json:"static"`

	// Contains the instance's client meta if it's to be advertised as a DMSG Client.
	Client *Client `json:"client,omitempty"`

	// Contains the instance's server meta if it's to be advertised as a DMSG Server.
	Server *Server `json:"server,omitempty"`

	// Signature for proving authenticity of an Entry.
	Signature string `json:"signature,omitempty"`
}

func (e *Entry) String() string {
	res := ""
	res += fmt.Sprintf("\tversion: %s\n", e.Version)
	res += fmt.Sprintf("\tsequence: %d\n", e.Sequence)
	res += fmt.Sprintf("\tregistered at: %d\n", e.Timestamp)
	res += fmt.Sprintf("\tstatic public key: %s\n", e.Static)
	res += fmt.Sprintf("\tsignature: %s\n", e.Signature)

	if e.Client != nil {
		indentedStr := strings.Replace(e.Client.String(), "\n\t", "\n\t\t\t", -1)
		res += fmt.Sprintf("\tentry is registered as client. Related info: \n\t\t%s\n", indentedStr)
	}

	if e.Server != nil {
		indentedStr := strings.Replace(e.Server.String(), "\n\t", "\n\t\t", -1)
		res += fmt.Sprintf("\tentry is registered as server. Related info: \n\t%s\n", indentedStr)
	}

	return res
}

// Client contains parameters for Client instances.
type Client struct {
	// DelegatedServers contains a list of delegated servers represented by their public keys.
	DelegatedServers []cipher.PubKey `json:"delegated_servers"`
}

// String implements stringer
func (c *Client) String() string {
	res := "delegated servers: \n"

	for _, ds := range c.DelegatedServers {
		res += fmt.Sprintf("\t%s\n", ds)
	}

	return res
}

// Server contains parameters for Server instances.
type Server struct {
	// IPv4 or IPv6 public address of the DMSG Server.
	Address string `json:"address"`

	// AvailableSessions is the number of available sessions that the server can currently accept.
	AvailableSessions int `json:"availableSessions"`
}

// String implements stringer
func (s *Server) String() string {
	res := fmt.Sprintf("\taddress: %s\n", s.Address)
	res += fmt.Sprintf("\tavailable sessions: %d\n", s.AvailableSessions)

	return res
}

// NewClientEntry is a convenience function that returns a valid client entry, but this entry
// should be signed with the private key before sending it to the server
func NewClientEntry(pubkey cipher.PubKey, sequence uint64, delegatedServers []cipher.PubKey) *Entry {
	return &Entry{
		Version:   currentVersion,
		Sequence:  sequence,
		Client:    &Client{delegatedServers},
		Static:    pubkey,
		Timestamp: time.Now().UnixNano(),
	}
}

// NewServerEntry constructs a new Server entry.
func NewServerEntry(pk cipher.PubKey, seq uint64, addr string, availableSessions int) *Entry {
	return &Entry{
		Version:   currentVersion,
		Sequence:  seq,
		Server:    &Server{Address: addr, AvailableSessions: availableSessions},
		Static:    pk,
		Timestamp: time.Now().UnixNano(),
	}
}

// VerifySignature check if signature matches to Entry's PubKey.
func (e *Entry) VerifySignature() error {
	entry := *e

	// Get and parse signature
	signature := cipher.Sig{}
	err := signature.UnmarshalText([]byte(e.Signature))
	if err != nil {
		return err
	}

	// Set signature field to zero-value
	entry.Signature = ""

	// Get hash of the entry
	entryJSON, err := json.Marshal(entry)
	if err != nil {
		return err
	}

	return cipher.VerifyPubKeySignedPayload(e.Static, signature, entryJSON)
}

// Sign signs Entry with provided SecKey.
func (e *Entry) Sign(sk cipher.SecKey) error {
	// Clear previous signature, in case there was any
	e.Signature = ""

	entryJSON, err := json.Marshal(e)
	if err != nil {
		return err
	}

	sig, err := cipher.SignPayload(entryJSON, sk)
	if err != nil {
		return err
	}
	e.Signature = sig.Hex()
	return nil
}

// Validate checks if entry is valid.
func (e *Entry) Validate() error {
	// Must have version
	if e.Version == "" {
		return ErrValidationNoVersion
	}

	// Must be signed
	if e.Signature == "" {
		return ErrValidationNoSignature
	}

	// The Keys field must exist
	if e.Static.Null() {
		return ErrValidationNilKeys
	}

	// A record must have either client or server record
	if e.Client == nil && e.Server == nil {
		return ErrValidationNoClientOrServer
	}

<<<<<<< HEAD
	if e.Server != nil {
		if _, err := url.Parse(e.Server.Address); err != nil {
			return fmt.Errorf("failed to parse server.address: %v", err)
		}
=======
	if e.Server != nil && e.Server.Address == "" {
		return errors.New("server.address cannot be empty")
>>>>>>> 4851ef5c
	}

	return nil
}

// ValidateIteration verifies Entry's Sequence against nextEntry.
func (e *Entry) ValidateIteration(nextEntry *Entry) error {

	// Sequence value must be {previous_sequence} + 1
	if e.Sequence != nextEntry.Sequence-1 {
		return ErrValidationWrongSequence
	}

	currentTimeStamp := time.Unix(e.Timestamp, 0)

	nextTimeStamp := time.Unix(nextEntry.Timestamp, 0)

	if !currentTimeStamp.Before(nextTimeStamp) {
		return ErrValidationWrongTime
	}

	return nil
}

// Copy performs a deep copy of two entries. It is safe to use with empty entries
func Copy(dst, src *Entry) {
	if dst.Server == nil && src.Server != nil {
		dst.Server = &Server{}
	}
	if dst.Client == nil && src.Client != nil {
		dst.Client = &Client{}
	}

	if src.Server == nil {
		dst.Server = nil
	} else {
		*dst.Server = *src.Server
	}
	if src.Client == nil {
		dst.Client = nil
	} else {
		*dst.Client = *src.Client
	}

	dst.Static = src.Static
	dst.Signature = src.Signature
	dst.Version = src.Version
	dst.Sequence = src.Sequence
	dst.Timestamp = src.Timestamp
}<|MERGE_RESOLUTION|>--- conflicted
+++ resolved
@@ -4,7 +4,6 @@
 	"encoding/json"
 	"errors"
 	"fmt"
-	"net/url"
 	"strings"
 	"time"
 
@@ -251,15 +250,8 @@
 		return ErrValidationNoClientOrServer
 	}
 
-<<<<<<< HEAD
-	if e.Server != nil {
-		if _, err := url.Parse(e.Server.Address); err != nil {
-			return fmt.Errorf("failed to parse server.address: %v", err)
-		}
-=======
 	if e.Server != nil && e.Server.Address == "" {
 		return errors.New("server.address cannot be empty")
->>>>>>> 4851ef5c
 	}
 
 	return nil
