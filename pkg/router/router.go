--- conflicted
+++ resolved
@@ -80,18 +80,6 @@
 func (r *Router) Serve(ctx context.Context) error {
 
 	go func() {
-<<<<<<< HEAD
-		for tr := range r.tm.TrChan {
-			if tr.Accepted {
-				go func(t *transport.ManagedTransport) {
-					for {
-						var err error
-						if r.IsSetupTransport(t) {
-							err = r.rm.Serve(t)
-						} else {
-							err = r.serveTransport(t)
-						}
-=======
 		for tp := range r.tm.TrChan {
 			isAccepted, isSetup := tp.Accepted, r.IsSetupTransport(tp)
 
@@ -104,7 +92,6 @@
 			default:
 				continue
 			}
->>>>>>> 9d48ad3d
 
 			go func(tp transport.Transport) {
 				for {
@@ -114,24 +101,8 @@
 						}
 						return
 					}
-<<<<<<< HEAD
-				}(tr)
-			} else {
-				go func(t *transport.ManagedTransport) {
-					for {
-						if err := r.serveTransport(t); err != nil {
-							if err != io.EOF {
-								r.Logger.Warnf("Stopped serving Transport: %s", err)
-							}
-							return
-						}
-					}
-				}(tr)
-			}
-=======
 				}
 			}(tp)
->>>>>>> 9d48ad3d
 		}
 	}()
 
@@ -199,11 +170,7 @@
 	return r.tm.Close()
 }
 
-<<<<<<< HEAD
-func (r *Router) serveTransport(tr *transport.ManagedTransport) error {
-=======
 func (r *Router) serveTransport(rw io.ReadWriter) error {
->>>>>>> 9d48ad3d
 	packet := make(routing.Packet, 6)
 	if _, err := io.ReadFull(rw, packet); err != nil {
 		return err
