<<<<<<< HEAD
OPTS?=GO111MODULE=on
=======
.DEFAULT_GOAL := help
.PHONY : check lint install-linters dep test 
.PHONY : build  clean install  format  
.PHONY : host-apps bin 
.PHONY : run stop 
.PHONY : docker-image  docker-clean docker-network  
.PHONY : docker-apps docker-bin docker-volume 
.PHONY : docker-run docker-stop     

OPTS?=GO111MODULE=on 
>>>>>>> 5d5f0d7a
DOCKER_IMAGE?=skywire-runner # docker image to use for running skywire-node.`golang`, `buildpack-deps:stretch-scm`  is OK too
DOCKER_NETWORK?=SKYNET 
DOCKER_NODE?=SKY01
DOCKER_OPTS?=GO111MODULE=on GOOS=linux # go options for compiling for docker container

check: lint test ## Run linters and tests

build: dep host-apps bin ## Install dependencies, build apps and binaries. `go build` with ${OPTS} 

run: stop build	 ## Run skywire-node on host
	./skywire-node

stop: ## Stop running skywire-node on host
	-bash -c "kill $$(ps aux |grep '[s]kywire-node' |awk '{print $$2}')"


clean: ## Clean project: remove created binaries and apps
	-rm -rf ./apps
	-rm -f ./skywire-node ./skywire-cli ./manager-node ./thereallssh-cli

install: ## Install `skywire-node`, `skywire-cli`, `manager-node`, `therealssh-cli`	
	${OPTS} go install ./cmd/skywire-node ./cmd/skywire-cli ./cmd/manager-node ./cmd/therealssh-cli	


lint: ## Run linters. Use make install-linters first	
	${OPTS} golangci-lint run -c .golangci.yml ./...
	# The govet version in golangci-lint is out of date and has spurious warnings, run it separately
	${OPTS} go vet -all ./...

vendorcheck:  ## Run vendorcheck
	GO111MODULE=off vendorcheck ./internal/... 
	GO111MODULE=off vendorcheck ./pkg/... 
	GO111MODULE=off vendorcheck ./cmd/apps/... 
	GO111MODULE=off vendorcheck ./cmd/manager-node/... 
	GO111MODULE=off vendorcheck ./cmd/skywire-cli/... 
	GO111MODULE=off vendorcheck ./cmd/skywire-node/... 
	# vendorcheck fails on ./cmd/therealssh-cli
	# the problem is indirect dependency to github.com/sirupsen/logrus
	#GO111MODULE=off vendorcheck ./cmd/therealssh-cli/... 	

test: ## Run tests for net
	${OPTS} go test -race -tags no_ci -cover -timeout=5m ./internal/...
	${OPTS} go test -race -tags no_ci -cover -timeout=5m ./pkg/...

install-linters: ## Install linters
	- VERSION=1.13.2 ./ci_scripts/install-golangci-lint.sh 
	# GO111MODULE=off go get -u github.com/FiloSottile/vendorcheck
	# For some reason this install method is not recommended, see https://github.com/golangci/golangci-lint#install
	# However, they suggest `curl ... | bash` which we should not do
	# ${OPTS} go get -u github.com/golangci/golangci-lint/cmd/golangci-lint
	${OPTS} go get -u golang.org/x/tools/cmd/goimports

format: ## Formats the code. Must have goimports installed (use make install-linters).
	${OPTS} goimports -w -local github.com/skycoin/skywire ./pkg
	${OPTS} goimports -w -local github.com/skycoin/skywire ./cmd
	${OPTS} goimports -w -local github.com/skycoin/skywire ./internal

dep: ## Sorts dependencies
	${OPTS} go mod vendor -v


# Apps 
host-apps: ## Build app 
	${OPTS} go build -o ./apps/chat.v1.0 ./cmd/apps/chat	
	${OPTS} go build -o ./apps/helloworld.v1.0 ./cmd/apps/helloworld
	${OPTS} go build -o ./apps/therealproxy.v1.0 ./cmd/apps/therealproxy
	${OPTS} go build -o ./apps/therealproxy-client.v1.0  ./cmd/apps/therealproxy-client
	${OPTS} go build -o ./apps/therealssh.v1.0  ./cmd/apps/therealssh
	${OPTS} go build -o ./apps/therealssh-client.v1.0  ./cmd/apps/therealssh-client

# Bin 
bin: ## Build `skywire-node`, `skywire-cli`, `manager-node`, `therealssh-cli`
	${OPTS} go build -o ./skywire-node ./cmd/skywire-node 
	${OPTS} go build -o ./skywire-cli  ./cmd/skywire-cli 
	${OPTS} go build -o ./manager-node ./cmd/manager-node 
	${OPTS} go build -o ./therealssh-cli ./cmd/therealssh-cli

# Dockerized skywire-node
docker-image: ## Build docker image `skywire-runner`
	docker image build --tag=skywire-runner --rm  - < skywire-runner.Dockerfile

docker-clean: ## Clean docker system: remove container ${DOCKER_NODE} and network ${DOCKER_NETWORK}
	-docker network rm ${DOCKER_NETWORK} 
	-docker container rm --force ${DOCKER_NODE} 

docker-network: ## Create docker network ${DOCKER_NETWORK}
	-docker network create ${DOCKER_NETWORK}

docker-apps: ## Build apps binaries for dockerized skywire-node. `go build` with  ${DOCKER_OPTS}
	-${DOCKER_OPTS} go build -o ./node/apps/chat.v1.0 ./cmd/apps/chat
	-${DOCKER_OPTS} go build -o ./node/apps/helloworld.v1.0 ./cmd/apps/helloworld
	-${DOCKER_OPTS} go build -o ./node/apps/therealproxy.v1.0 ./cmd/apps/therealproxy
	-${DOCKER_OPTS} go build -o ./node/apps/therealproxy-client.v1.0  ./cmd/apps/therealproxy-client
	-${DOCKER_OPTS} go build -o ./node/apps/therealssh.v1.0  ./cmd/apps/therealssh
	-${DOCKER_OPTS} go build -o ./node/apps/therealssh-client.v1.0  ./cmd/apps/therealssh-client

docker-bin: ## Build `skywire-node`, `skywire-cli`, `manager-node`, `therealssh-cli`. `go build` with  ${DOCKER_OPTS}
	${DOCKER_OPTS} go build -o ./node/skywire-node ./cmd/skywire-node 

<<<<<<< HEAD

docker-volume: docker-apps docker-bin bin		
	./skywire-cli config --mode local ./node/skywire.json
	cat ./node/skywire.json|grep static_public_key |cut -d ':' -f2 |tr -d '"'','' ' > ./node/PK 
	cat ./node/PK
=======
docker-volume: docker-apps docker-bin bin  ## Prepare docker volume for dockerized skywire-node	
	./skywire-cli config ./node/skywire.json
>>>>>>> 5d5f0d7a

docker-run: docker-clean docker-image docker-network docker-volume ## Run dockerized skywire-node ${DOCKER_NODE} in image ${DOCKER_IMAGE} with network ${DOCKER_NETWORK}
	docker run -it -v $(shell pwd)/node:/sky --network=${DOCKER_NETWORK} \
		--name=${DOCKER_NODE} ${DOCKER_IMAGE} bash -c "cd /sky && ./skywire-node"

docker-stop: ## Stop running dockerized skywire-node ${DOCKER_NODE}
	-docker container stop ${DOCKER_NODE}


help:
	@grep -E '^[a-zA-Z_-]+:.*?## .*$$' $(MAKEFILE_LIST) | awk 'BEGIN {FS = ":.*?## "}; {printf "\033[36m%-30s\033[0m %s\n", $$1, $$2}'
	<|MERGE_RESOLUTION|>--- conflicted
+++ resolved
@@ -1,6 +1,3 @@
-<<<<<<< HEAD
-OPTS?=GO111MODULE=on
-=======
 .DEFAULT_GOAL := help
 .PHONY : check lint install-linters dep test 
 .PHONY : build  clean install  format  
@@ -11,7 +8,6 @@
 .PHONY : docker-run docker-stop     
 
 OPTS?=GO111MODULE=on 
->>>>>>> 5d5f0d7a
 DOCKER_IMAGE?=skywire-runner # docker image to use for running skywire-node.`golang`, `buildpack-deps:stretch-scm`  is OK too
 DOCKER_NETWORK?=SKYNET 
 DOCKER_NODE?=SKY01
@@ -111,16 +107,8 @@
 docker-bin: ## Build `skywire-node`, `skywire-cli`, `manager-node`, `therealssh-cli`. `go build` with  ${DOCKER_OPTS}
 	${DOCKER_OPTS} go build -o ./node/skywire-node ./cmd/skywire-node 
 
-<<<<<<< HEAD
-
-docker-volume: docker-apps docker-bin bin		
-	./skywire-cli config --mode local ./node/skywire.json
-	cat ./node/skywire.json|grep static_public_key |cut -d ':' -f2 |tr -d '"'','' ' > ./node/PK 
-	cat ./node/PK
-=======
 docker-volume: docker-apps docker-bin bin  ## Prepare docker volume for dockerized skywire-node	
 	./skywire-cli config ./node/skywire.json
->>>>>>> 5d5f0d7a
 
 docker-run: docker-clean docker-image docker-network docker-volume ## Run dockerized skywire-node ${DOCKER_NODE} in image ${DOCKER_IMAGE} with network ${DOCKER_NETWORK}
 	docker run -it -v $(shell pwd)/node:/sky --network=${DOCKER_NETWORK} \
