package api

import (
	"context"
	"net"
	"net/http"
	"sync"
	"time"

	"github.com/go-chi/chi"
	"github.com/go-chi/chi/middleware"
	jsoniter "github.com/json-iterator/go"
	"github.com/sirupsen/logrus"
	"github.com/skycoin/skycoin/src/util/logging"

	"github.com/skycoin/dmsg/buildinfo"
	"github.com/skycoin/dmsg/cipher"
	"github.com/skycoin/dmsg/cmd/dmsg-discovery/internal/store"
	"github.com/skycoin/dmsg/disc"
	"github.com/skycoin/dmsg/httputil"
)

var log = logging.MustGetLogger("dmsg-discovery")

var json = jsoniter.ConfigFastest

const maxGetAvailableServersResult = 512

// API represents the api of the dmsg-discovery service`
type API struct {
	http.Handler
<<<<<<< HEAD
	db                store.Storer
	testMode          bool
	enableLoadTesting bool
=======
	db              store.Storer
	testMode        bool
	startedAt       time.Time
	sMu             sync.Mutex
	numberOfClients int64
	numberOfServers int64
	error           string
}

// HealthCheckResponse is struct of /health endpoint
type HealthCheckResponse struct {
	BuildInfo       *buildinfo.Info `json:"build_info"`
	NumberOfClients int64           `json:"clients"`
	NumberOfServers int64           `json:"servers"`
	StartedAt       time.Time       `json:"started_at,omitempty"`
	Error           string          `json:"error,omitempty"`
>>>>>>> d1b22c18
}

// New returns a new API object, which can be started as a server
func New(log logrus.FieldLogger, db store.Storer, testMode, enableLoadTesting bool) *API {
	if log != nil {
		log = logging.MustGetLogger("dmsg_disc")
	}

	if db == nil {
		panic("cannot create new api without a store.Storer")
	}

	r := chi.NewRouter()
	api := &API{
<<<<<<< HEAD
		Handler:           r,
		db:                db,
		testMode:          testMode,
		enableLoadTesting: enableLoadTesting,
=======
		Handler:   r,
		db:        db,
		testMode:  testMode,
		startedAt: time.Now(),
>>>>>>> d1b22c18
	}

	r.Use(middleware.RequestID)
	r.Use(middleware.RealIP)
	r.Use(middleware.Logger)
	r.Use(middleware.Recoverer)
	r.Use(httputil.SetLoggerMiddleware(log))

	r.Get("/dmsg-discovery/entry/{pk}", api.getEntry())
	r.Post("/dmsg-discovery/entry/", api.setEntry())
	r.Post("/dmsg-discovery/entry/{pk}", api.setEntry())
	r.Get("/dmsg-discovery/available_servers", api.getAvailableServers())
	r.Get("/dmsg-discovery/health", api.health())
	r.Get("/health", api.serviceHealth)

	return api
}

func (a *API) log(r *http.Request) logrus.FieldLogger {
	return httputil.GetLogger(r)
}

// RunBackgroundTasks is goroutine which runs in background periodic tasks of dmsg-discovery.
func (a *API) RunBackgroundTasks(ctx context.Context, log logrus.FieldLogger) {
	ticker := time.NewTicker(time.Second * 10)
	defer ticker.Stop()
	a.updateInternalState(ctx, log)
	for {
		select {
		case <-ctx.Done():
			return
		case <-ticker.C:
			a.updateInternalState(ctx, log)
		}
	}
}

// getEntry returns the entry associated with the given public key
// URI: /dmsg-discovery/entry/:pk
// Method: GET
func (a *API) getEntry() func(w http.ResponseWriter, r *http.Request) {
	return func(w http.ResponseWriter, r *http.Request) {
		staticPK := cipher.PubKey{}
		if err := staticPK.UnmarshalText([]byte(chi.URLParam(r, "pk"))); err != nil {
			a.handleError(w, r, disc.ErrBadInput)
			return
		}

		entry, err := a.db.Entry(r.Context(), staticPK)

		// If we make sure that every error is handled then we can
		// remove the if and make the entry return the switch default
		if err != nil {
			a.handleError(w, r, err)
			return
		}

		a.writeJSON(w, r, http.StatusOK, entry)
	}
}

// setEntry adds a new entry associated with the given public key
// or updates a previous one if signed by the same instance that
// created the previous one
// URI: /dmsg-discovery/entry/[?timeout={true|false}]
// Method: POST
// Args:
//	json serialized entry object
func (a *API) setEntry() func(w http.ResponseWriter, r *http.Request) {
	return func(w http.ResponseWriter, r *http.Request) {
		defer func() {
			if err := r.Body.Close(); err != nil {
				log.WithError(err).Warn("Failed to decode HTTP response body")
			}
		}()

		entryTimeout := time.Duration(0) // no timeout

		if timeout := r.URL.Query().Get("timeout"); timeout == "true" {
			entryTimeout = store.DefaultTimeout
		}

		entry := new(disc.Entry)
		if err := json.NewDecoder(r.Body).Decode(entry); err != nil {
			a.handleError(w, r, disc.ErrUnexpected)
			return
		}

		if entry.Server != nil && !a.testMode {
			if ok, err := isLoopbackAddr(entry.Server.Address); ok {
				if err != nil {
					a.log(r).Warningf("failed to parse hostname and port: %s", err)
				}

				a.handleError(w, r, disc.ErrValidationServerAddress)
				return
			}
		}

		validateTimestamp := !a.enableLoadTesting
		if err := entry.Validate(validateTimestamp); err != nil {
			a.handleError(w, r, err)
			return
		}

		if !a.enableLoadTesting {
			if err := entry.VerifySignature(); err != nil {
				a.handleError(w, r, disc.ErrUnauthorized)
				return
			}
		}

		// Recover previous entry. If key not found we insert with sequence 0
		// If there was a previous entry we check the new one is a valid iteration
		oldEntry, err := a.db.Entry(r.Context(), entry.Static)
		if err == disc.ErrKeyNotFound {
			setErr := a.db.SetEntry(r.Context(), entry, entryTimeout)
			if setErr != nil {
				a.handleError(w, r, setErr)
				return
			}

			a.writeJSON(w, r, http.StatusOK, disc.MsgEntrySet)

			return
		} else if err != nil {
			a.handleError(w, r, err)
			return
		}

		if !a.enableLoadTesting {
			if err := oldEntry.ValidateIteration(entry); err != nil {
				a.handleError(w, r, err)
				return
			}
		}

		if err := a.db.SetEntry(r.Context(), entry, entryTimeout); err != nil {
			a.handleError(w, r, err)
			return
		}

		a.writeJSON(w, r, http.StatusOK, disc.MsgEntryUpdated)
	}
}

// getAvailableServers returns all available server entries as an array of json codified entry objects
// URI: /dmsg-discovery/available_servers
// Method: GET
func (a *API) getAvailableServers() http.HandlerFunc {
	return func(w http.ResponseWriter, r *http.Request) {
		entries, err := a.db.AvailableServers(r.Context(), maxGetAvailableServersResult)
		if err != nil {
			a.handleError(w, r, err)
			return
		}

		if len(entries) == 0 {
			a.writeJSON(w, r, http.StatusNotFound, disc.HTTPMessage{
				Code:    http.StatusNotFound,
				Message: disc.ErrNoAvailableServers.Error(),
			})

			return
		}

		a.writeJSON(w, r, http.StatusOK, entries)
	}
}

// health returns status of dmsg discovery
// URI: /dmsg-discovery/health
// Method: GET
func (a *API) health() http.HandlerFunc {
	const expBase = "health"
	return httputil.MakeHealthHandler(expBase, nil)
}

func (a *API) serviceHealth(w http.ResponseWriter, r *http.Request) {
	info := buildinfo.Get()
	a.sMu.Lock()
	defer a.sMu.Unlock()
	a.writeJSON(w, r, http.StatusOK, HealthCheckResponse{
		BuildInfo:       info,
		StartedAt:       a.startedAt,
		NumberOfClients: a.numberOfClients,
		NumberOfServers: a.numberOfServers,
		Error:           a.error,
	})
}

// isLoopbackAddr checks if string is loopback interface
func isLoopbackAddr(addr string) (bool, error) {
	host, _, err := net.SplitHostPort(addr)
	if err != nil {
		return false, err
	}

	if host == "" {
		return true, nil
	}

	return net.ParseIP(host).IsLoopback(), nil
}

// writeJSON writes a json object on a http.ResponseWriter with the given code.
func (a *API) writeJSON(w http.ResponseWriter, r *http.Request, code int, object interface{}) {
	jsonObject, err := json.Marshal(object)
	if err != nil {
		a.log(r).Warnf("Failed to encode json response: %s", err)
	}

	w.Header().Set("Content-Type", "application/json")
	w.WriteHeader(code)

	_, err = w.Write(jsonObject)
	if err != nil {
		a.log(r).Warnf("Failed to write response: %s", err)
	}
}

func (a *API) updateInternalState(ctx context.Context, logger logrus.FieldLogger) {
	numberOfServers, numberOfClients, err := a.db.CountEntries(ctx)
	a.sMu.Lock()
	defer a.sMu.Unlock()
	a.error = ""
	if err != nil {
		logger.WithError(err).Errorf("failed to get number of clients and servers")
		a.error = err.Error()
	}
	a.numberOfServers = numberOfServers
	a.numberOfClients = numberOfClients
}<|MERGE_RESOLUTION|>--- conflicted
+++ resolved
@@ -29,18 +29,14 @@
 // API represents the api of the dmsg-discovery service`
 type API struct {
 	http.Handler
-<<<<<<< HEAD
 	db                store.Storer
 	testMode          bool
+	startedAt         time.Time
+	sMu               sync.Mutex
+	numberOfClients   int64
+	numberOfServers   int64
+	error             string
 	enableLoadTesting bool
-=======
-	db              store.Storer
-	testMode        bool
-	startedAt       time.Time
-	sMu             sync.Mutex
-	numberOfClients int64
-	numberOfServers int64
-	error           string
 }
 
 // HealthCheckResponse is struct of /health endpoint
@@ -50,7 +46,6 @@
 	NumberOfServers int64           `json:"servers"`
 	StartedAt       time.Time       `json:"started_at,omitempty"`
 	Error           string          `json:"error,omitempty"`
->>>>>>> d1b22c18
 }
 
 // New returns a new API object, which can be started as a server
@@ -65,17 +60,11 @@
 
 	r := chi.NewRouter()
 	api := &API{
-<<<<<<< HEAD
 		Handler:           r,
 		db:                db,
 		testMode:          testMode,
+		startedAt:         time.Now(),
 		enableLoadTesting: enableLoadTesting,
-=======
-		Handler:   r,
-		db:        db,
-		testMode:  testMode,
-		startedAt: time.Now(),
->>>>>>> d1b22c18
 	}
 
 	r.Use(middleware.RequestID)
