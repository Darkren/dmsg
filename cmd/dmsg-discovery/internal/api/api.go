--- conflicted
+++ resolved
@@ -4,12 +4,7 @@
 	"encoding/json"
 	"net"
 	"net/http"
-<<<<<<< HEAD
-=======
-	"net/url"
-	"strings"
 	"time"
->>>>>>> c65f9c8b
 
 	"github.com/go-chi/chi"
 	"github.com/go-chi/chi/middleware"
@@ -108,31 +103,23 @@
 			}
 		}()
 
+		entryTimeout := time.Duration(0) // no timeout
+
+		if timeout := r.URL.Query().Get("timeout"); timeout == "true" {
+			entryTimeout = store.DefaultTimeout
+		}
+
 		entry := new(disc.Entry)
 		if err := json.NewDecoder(r.Body).Decode(entry); err != nil {
 			a.handleError(w, r, disc.ErrUnexpected)
 			return
 		}
 
-<<<<<<< HEAD
 		if entry.Server != nil && !a.testMode {
 			if ok, err := isLoopbackAddr(entry.Server.Address); ok {
 				if err != nil {
 					a.log(r).Warningf("failed to parse hostname and port: %s", err)
 				}
-=======
-	entryTimeout := time.Duration(0) // no timeout
-
-	if timeout := r.URL.Query().Get("timeout"); timeout == "true" {
-		entryTimeout = store.DefaultTimeout
-	}
-
-	entry := new(disc.Entry)
-	if err := json.NewDecoder(r.Body).Decode(entry); err != nil {
-		a.handleError(w, disc.ErrUnexpected)
-		return
-	}
->>>>>>> c65f9c8b
 
 				a.handleError(w, r, disc.ErrValidationServerAddress)
 				return
@@ -153,7 +140,7 @@
 		// If there was a previous entry we check the new one is a valid iteration
 		oldEntry, err := a.db.Entry(r.Context(), entry.Static)
 		if err == disc.ErrKeyNotFound {
-			setErr := a.db.SetEntry(r.Context(), entry)
+			setErr := a.db.SetEntry(r.Context(), entry, entryTimeout)
 			if setErr != nil {
 				a.handleError(w, r, setErr)
 				return
@@ -161,19 +148,9 @@
 
 			a.writeJSON(w, r, http.StatusOK, disc.MsgEntrySet)
 
-<<<<<<< HEAD
 			return
 		} else if err != nil {
 			a.handleError(w, r, err)
-=======
-	// Recover previous entry. If key not found we insert with sequence 0
-	// If there was a previous entry we check the new one is a valid iteration
-	oldEntry, err := a.db.Entry(r.Context(), entry.Static)
-	if err == disc.ErrKeyNotFound {
-		setErr := a.db.SetEntry(r.Context(), entry, entryTimeout)
-		if setErr != nil {
-			a.handleError(w, setErr)
->>>>>>> c65f9c8b
 			return
 		}
 
@@ -182,18 +159,12 @@
 			return
 		}
 
-		if err := a.db.SetEntry(r.Context(), entry); err != nil {
-			a.handleError(w, r, err)
-			return
-		}
-
-<<<<<<< HEAD
+		if err := a.db.SetEntry(r.Context(), entry, entryTimeout); err != nil {
+			a.handleError(w, r, err)
+			return
+		}
+
 		a.writeJSON(w, r, http.StatusOK, disc.MsgEntryUpdated)
-=======
-	if err := a.db.SetEntry(r.Context(), entry, entryTimeout); err != nil {
-		a.handleError(w, err)
-		return
->>>>>>> c65f9c8b
 	}
 }
 
